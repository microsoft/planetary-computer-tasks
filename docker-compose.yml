--- conflicted
+++ resolved
@@ -205,13 +205,8 @@
 networks:
   default:
     # Network created during scripts/setup
-<<<<<<< HEAD
-    external: true
-    name: pctasks-network
-=======
     name: pctasks-network
     external: true
->>>>>>> ef49c8fb
 
 volumes:
   pctasks-azurite-data: null
