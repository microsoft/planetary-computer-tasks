#!/bin/bash

set -e

if [[ "${CI}" ]]; then
    set -x
fi

function usage() {
    if [[ "${1}" ]]; then
        echo "${1}"
    fi
    echo -n \
        "Usage: $(basename "$0") [OPTIONS]
Sets up this project for development.

Options:
    --azurite
        Only run the Azurite setup.
    --clear-records
        Only clear the records tables from Azurite.
"
}

AZURITE_ONLY=""
while [[ $# -gt 0 ]]; do case $1 in
    --azurite)
        AZURITE_ONLY=1
        shift
        ;;
    --clear-records)
        CLEAR_RECORDS=1
        shift
        ;;
    --help)
        usage
        exit 0
        shift
        ;;
    *)
        usage "Unknown parameter passed: $1"
        exit 1
        ;;
    esac done

source scripts/env

if [ "${BASH_SOURCE[0]}" = "${0}" ]; then
    if [ "${CLEAR_RECORDS}" ]; then
        echo "Clearing records from Azurite Tables..."
        docker-compose -f docker-compose.console.yml run --rm \
            dev \
            pctasks-dev clear-records

        echo "Records cleared."
        exit 0;
    fi
    if [ -z "${AZURITE_ONLY}" ]; then

        # Copy secrets template if it doesn't exist
        if [ ! -f dev-secrets.yaml ]; then
            cp dev-secrets.template.yaml dev-secrets.yaml
        fi

<<<<<<< HEAD
        setup_docker_network
=======
        # Copy frontend settings template if it doesn't exist
        if [ ! -f pctasks_frontend/.env ]; then
            echo "Initialized default frontend settings"
            cp pctasks_frontend/.env.example pctasks_frontend/.env
        fi

        setup_docker_network;
>>>>>>> 2170bfd6

        echo " -- BUILDING CONTAINERS"
        scripts/update

        echo " -- STARTING SERVERS"
        scripts/server --detached

    fi

    echo " -- SETTING UP AZURITE"
    docker-compose -f docker-compose.console.yml run --rm \
        dev \
        pctasks-dev setup-azurite

    echo "Done."

fi<|MERGE_RESOLUTION|>--- conflicted
+++ resolved
@@ -62,9 +62,6 @@
             cp dev-secrets.template.yaml dev-secrets.yaml
         fi
 
-<<<<<<< HEAD
-        setup_docker_network
-=======
         # Copy frontend settings template if it doesn't exist
         if [ ! -f pctasks_frontend/.env ]; then
             echo "Initialized default frontend settings"
@@ -72,7 +69,6 @@
         fi
 
         setup_docker_network;
->>>>>>> 2170bfd6
 
         echo " -- BUILDING CONTAINERS"
         scripts/update
