--- conflicted
+++ resolved
@@ -210,10 +210,6 @@
                     "PCTASKS_COSMOSDB__TEST_CONTAINER_SUFFIX must be set to "
                     "remove test containers"
                 )
-<<<<<<< HEAD
-
-=======
->>>>>>> f381b18e
             for container_name, _ in CONTAINERS:
                 name = container_name(settings)
                 if name in existing_containers:
