--- conflicted
+++ resolved
@@ -2,11 +2,7 @@
 import logging
 import os
 import time
-<<<<<<< HEAD
-from typing import Callable, List, Optional, Union
-=======
 from typing import Callable, Iterator, List, Optional, Union
->>>>>>> 7c7b3f57
 
 import orjson
 import pystac
@@ -43,7 +39,6 @@
     return os.path.join(folder_name, "items.ndjson")
 
 
-<<<<<<< HEAD
 def validate_item(item: pystac.Item, collection_id: Optional[str]) -> pystac.Item:
     """
     Validate a pystac Item.
@@ -107,7 +102,8 @@
     if not skip_validation:
         items = [validate_item(item, collection_id=collection_id) for item in items]
     return items
-=======
+
+
 def _init_azlogger() -> None:
     # AzureLogHandler is slow to initialize
     # do it once here
@@ -161,7 +157,6 @@
         }
     }
     azlogger.info("Created item", extra=properties)
->>>>>>> 7c7b3f57
 
 
 class CreateItemsTask(Task[CreateItemsInput, CreateItemsOutput]):
