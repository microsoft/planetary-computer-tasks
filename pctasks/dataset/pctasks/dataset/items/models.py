from typing import Any, Dict, Optional

from pydantic import validator

from pctasks.core.models.base import PCBaseModel
from pctasks.core.models.config import CodeConfig
from pctasks.core.models.task import TaskConfig
from pctasks.dataset.chunks.constants import ITEM_CHUNKS_PREFIX
from pctasks.dataset.chunks.models import ChunkInfo
from pctasks.dataset.constants import CREATE_ITEMS_TASK_ID
from pctasks.dataset.models import CollectionConfig, DatasetConfig


class CreateItemsOptions(PCBaseModel):
    limit: Optional[int] = None
    """Limit the number of items to process."""

    skip_validation: bool = False
    """Skip validation through PySTAC of the STAC Items."""


class CreateItemsInput(PCBaseModel):
    asset_uri: Optional[str] = None
    """URI to the token asset for this Item.

    Must be specified if chunk_uri is not specified
    """

    asset_chunk_info: Optional[ChunkInfo] = None

    item_chunkset_uri: Optional[str] = None
    """URI to the NDJSON chunkset.

    Required if processing results in more than one item.
    """
    collection_id: Optional[str] = None
    """The ID of this STAC collection.

    If set, this will be set as each created item's ``collection``.
    """

    collection_id: Optional[str] = None
    """Collection ID to use for the items.

    If provided, the collection ID items created by create_items must either not be set,
        in which case the collection will be set by the framework logic, or must be
        set to this value. If the collection ID exists on
        items and does not match the provided value, an error will be raised.
    If not provided, the collection ID items created by create_items must be set.
        If the collection_id is not provided on items, an error will be raised.
    """

    options: CreateItemsOptions = CreateItemsOptions()

    @validator("asset_chunk_info")
    def _validate_chunk_uri(
        cls, v: Optional[str], values: Dict[str, Any]
    ) -> Optional[str]:
        if v is None and values.get("asset_uri") is None:
            raise ValueError("Either asset_chunk_info or asset_uri must be specified")
        return v

    @validator("item_chunkset_uri")
    def _validate_output_uri(
        cls, v: Optional[str], values: Dict[str, Any]
    ) -> Optional[str]:
        if v is None and values.get("asset_chunk_info") is None:
            raise ValueError(
                "item_chunkset_uri must be specified if not processing asset_chunk_info"
            )
        return v


class CreateItemsOutput(PCBaseModel):
    ndjson_uri: str
    """NDJSON of Items."""


class CreateItemsTaskConfig(TaskConfig):
    @classmethod
    def create(
        cls,
        image: str,
        collection_class: str,
        args: CreateItemsInput,
        code: Optional[CodeConfig] = None,
        environment: Optional[Dict[str, str]] = None,
        tags: Optional[Dict[str, str]] = None,
    ) -> "CreateItemsTaskConfig":
        return CreateItemsTaskConfig(
            id=CREATE_ITEMS_TASK_ID,
            image=image,
            code=code,
            task=f"{collection_class}.create_items_task",
            args=args.dict(),
            environment=environment,
            tags=tags,
        )

    @classmethod
    def from_collection(
        cls,
        ds: DatasetConfig,
        collection: CollectionConfig,
        chunkset_id: str,
        asset_chunk_info: ChunkInfo,
        options: Optional[CreateItemsOptions] = None,
        environment: Optional[Dict[str, str]] = None,
        tags: Optional[Dict[str, str]] = None,
    ) -> "CreateItemsTaskConfig":
        chunk_storage_config = collection.chunk_storage
        items_chunk_folder = f"{chunkset_id}/{ITEM_CHUNKS_PREFIX}"

        return cls.create(
            image=ds.image,
            code=ds.code,
            collection_class=collection.collection_class,
            args=CreateItemsInput(
                asset_chunk_info=asset_chunk_info,
<<<<<<< HEAD
                item_chunkset_uri=chunk_storage_config.get_uri(items_chunk_folder),
=======
                item_chunkset_uri=chunk_storage_config.get_storage().get_uri(
                    items_chunk_folder
                ),
>>>>>>> 80e4deeb
                collection_id=collection.id,
                options=options or CreateItemsOptions(),
            ),
            environment=environment,
            tags=tags,
        )<|MERGE_RESOLUTION|>--- conflicted
+++ resolved
@@ -117,13 +117,9 @@
             collection_class=collection.collection_class,
             args=CreateItemsInput(
                 asset_chunk_info=asset_chunk_info,
-<<<<<<< HEAD
-                item_chunkset_uri=chunk_storage_config.get_uri(items_chunk_folder),
-=======
                 item_chunkset_uri=chunk_storage_config.get_storage().get_uri(
                     items_chunk_folder
                 ),
->>>>>>> 80e4deeb
                 collection_id=collection.id,
                 options=options or CreateItemsOptions(),
             ),
