import json
import logging
from pathlib import Path
from tempfile import TemporaryDirectory
from typing import Set

import orjson
import pytest

from pctasks.cli.cli import setup_logging
from pctasks.core.storage import StorageFactory
from pctasks.core.storage.blob import BlobUri
from pctasks.core.tokens import Tokens
from pctasks.core.utils.stac import validate_stac
from pctasks.dataset.template import template_dataset_file
from pctasks.dataset.workflow import create_process_items_workflow
from pctasks.dev.blob import (
    copy_dir_to_azurite,
    get_azurite_sas_token,
    temp_azurite_blob_storage,
)
from pctasks.run.workflow.executor.simple import SimpleWorkflowExecutor
from pctasks.task.context import TaskContext

HERE = Path(__file__).parent
DATASET_PATH = HERE / "data-files/datasets/test-dataset.yaml"


def test_process_items() -> None:
    setup_logging(logging.DEBUG)

    ds_config = template_dataset_file(DATASET_PATH)
    collection_config = ds_config.collections[0]

    with TemporaryDirectory() as tmp_dir:
        with temp_azurite_blob_storage() as storage:
            # Run this twice, once from scratch and once with the
            # chunkset from the first loop
            for use_existing_chunks in [False, True]:
                workflow = create_process_items_workflow(
                    ds_config,
                    collection_config,
                    chunkset_id="test-chunkset",
                    ingest=False,
                    target="test",
                    use_existing_chunks=use_existing_chunks,
                )
                assert workflow.target_environment == "test"

                print(workflow.to_yaml())

                tokens = collection_config.get_tokens()

                copy_dir_to_azurite(
                    storage, HERE / "data-files" / "simple-assets", prefix="assets"
                )
                path = BlobUri(storage.get_uri()).blob_name
                assert path
                outputs = SimpleWorkflowExecutor().run_workflow(
                    workflow,
                    output_uri=tmp_dir,
                    args={"test_prefix": path, "sas_token": get_azurite_sas_token()},
                    context=TaskContext(
                        storage_factory=StorageFactory(tokens=Tokens(tokens)),
                        run_id="test-dataset-1",
                    ),
                )

                print(json.dumps(outputs, indent=2))

                ndjson_paths = list(
                    storage.list_files(
                        name_starts_with="chunks/test-chunkset/items/all",
                        extensions=[".ndjson"],
                    )
                )

                assert len(ndjson_paths) == 2

<<<<<<< HEAD
            ids: Set[str] = set()
            for path in ndjson_paths:
                ndjson = storage.read_text(path)
                lines = ndjson.splitlines()
                assert len(lines) == 2
                for line in lines:
                    item = orjson.loads(line)
                    validate_stac(item)
                    ids.add(item["id"])
            assert len(ids) == 4


@pytest.mark.parametrize("has_args", [True, False])
def test_process_items_is_update_workflow(has_args) -> None:
    ds_config = template_dataset_file(DATASET_PATH)
    if not has_args:
        ds_config = ds_config.copy(update={"args": None})
        assert ds_config.args is None

    collection_config = ds_config.collections[0]

    workflow = create_process_items_workflow(
        ds_config,
        collection_config,
        chunkset_id="${{ args.since }}",
        ingest=False,
        target="test",
        is_update_workflow=True,
    )
    assert "since" in workflow.args
    assert (
        workflow.jobs["create-splits"]
        .tasks[0]
        .args["inputs"][0]["chunk_options"]["since"]
        == "${{ args.since }}"
    )
=======
                ids: Set[str] = set()
                for path in ndjson_paths:
                    ndjson = storage.read_text(path)
                    lines = ndjson.splitlines()
                    assert len(lines) == 2
                    for line in lines:
                        item = orjson.loads(line)
                        validate_stac(item)
                        ids.add(item["id"])
                assert len(ids) == 4
>>>>>>> 1f03f997
<|MERGE_RESOLUTION|>--- conflicted
+++ resolved
@@ -77,17 +77,16 @@
 
                 assert len(ndjson_paths) == 2
 
-<<<<<<< HEAD
-            ids: Set[str] = set()
-            for path in ndjson_paths:
-                ndjson = storage.read_text(path)
-                lines = ndjson.splitlines()
-                assert len(lines) == 2
-                for line in lines:
-                    item = orjson.loads(line)
-                    validate_stac(item)
-                    ids.add(item["id"])
-            assert len(ids) == 4
+                ids: Set[str] = set()
+                for path in ndjson_paths:
+                    ndjson = storage.read_text(path)
+                    lines = ndjson.splitlines()
+                    assert len(lines) == 2
+                    for line in lines:
+                        item = orjson.loads(line)
+                        validate_stac(item)
+                        ids.add(item["id"])
+                assert len(ids) == 4
 
 
 @pytest.mark.parametrize("has_args", [True, False])
@@ -113,16 +112,4 @@
         .tasks[0]
         .args["inputs"][0]["chunk_options"]["since"]
         == "${{ args.since }}"
-    )
-=======
-                ids: Set[str] = set()
-                for path in ndjson_paths:
-                    ndjson = storage.read_text(path)
-                    lines = ndjson.splitlines()
-                    assert len(lines) == 2
-                    for line in lines:
-                        item = orjson.loads(line)
-                        validate_stac(item)
-                        ids.add(item["id"])
-                assert len(ids) == 4
->>>>>>> 1f03f997
+    )