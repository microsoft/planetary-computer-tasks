"""pctasks: run module."""

from setuptools import find_namespace_packages, setup

with open("README.md") as f:
    desc = f.read()

install_requires = [
    "pctasks.core>=0.1.0",
    "pctasks.task>=0.1.0",
    "pctasks.client>=0.1.0",
<<<<<<< HEAD
    "azure-batch==11.*",
    "azure-keyvault-secrets==4.*",
    "argo-workflows==6.3.*",
    "networkx==2.*",
    "kubernetes",
=======
    "azure-batch>=11.0.0,<12",
    "azure-keyvault-secrets>=4.0.0,<5",
    "argo-workflows>=6.3.0,<6.4",
    "networkx>=2.0.0,<3"
>>>>>>> 4ad75139
]

extra_reqs = {
    "dev": [
        "pytest",
        "pytest-cov",
        "pre-commit"
    ],
    "docs": ["mkdocs", "mkdocs-material", "pdocs"],
}


setup(
    name="pctasks.run",
    description="Planetary Computer Tasks framework: Runner component",
    long_description=desc,
    long_description_content_type="text/markdown",
    python_requires=">=3.8",
    classifiers=[
        "Intended Audience :: Developers",
        "Intended Audience :: Information Technology",
        "Intended Audience :: Science/Research",
        "Programming Language :: Python :: 3.8",
        "License :: OSI Approved :: MIT License",
    ],
    keywords="Planetary, STAC",
    author=u"Microsoft",
    author_email="planetarycomputer@microsoft.com",
    url="https://github.com/Microsoft/planetary-computer-tasks",
    license="MIT",
    packages=find_namespace_packages(exclude=["tests", "scripts"]),
    package_data={"": ["py.typed"]},
    zip_safe=False,
    install_requires=install_requires,
    tests_require=extra_reqs["dev"],
    extras_require=extra_reqs,
)<|MERGE_RESOLUTION|>--- conflicted
+++ resolved
@@ -9,18 +9,11 @@
     "pctasks.core>=0.1.0",
     "pctasks.task>=0.1.0",
     "pctasks.client>=0.1.0",
-<<<<<<< HEAD
-    "azure-batch==11.*",
-    "azure-keyvault-secrets==4.*",
-    "argo-workflows==6.3.*",
-    "networkx==2.*",
-    "kubernetes",
-=======
     "azure-batch>=11.0.0,<12",
     "azure-keyvault-secrets>=4.0.0,<5",
     "argo-workflows>=6.3.0,<6.4",
-    "networkx>=2.0.0,<3"
->>>>>>> 4ad75139
+    "networkx>=2.0.0,<3",
+    "kubernetes",
 ]
 
 extra_reqs = {
