# Misc notes as Marc created the dataset

## Test local code on dev or prod server

```bash
cd datasets/hls2
pctasks dataset ingest-collection -d dataset.yaml -c hls2-l30 -a registry pccomponents --submit
pctasks runs status <workflow id from output>
<wait for it to succeede>
curl https://planetarycomputer.microsoft.com/api/stac/v1/collections/hls2-l30
```

any future updates, do the command with the -u flag

-c is needed in this case because we have 2 different collections

--limit limits the number of STAC Items being processed

Process (create) Items with:

```bash
pctasks profile list
pctasks profile set openpctest
pctasks dataset process-items -d dataset.yaml -c hls2-l30 test-ingest -a registry pccomponents.azurecr.io --limit 100 --submit
or
pctasks dataset process-items -d dataset.yaml -c hls2-l30 test-ingest -a registry pccomponents.azurecr.io --submit
pctasks dataset process-items -d dataset.yaml -c hls2-s30 test-ingest -a registry pccomponents.azurecr.io --submit
pctasks runs status <workflow id from output>
pctasks runs get run-log <workflow id from output>
pctasks runs get task-log <workflow id from output> create-splits create-splits -p 0
curl https://planetarycomputer.microsoft.com/api/stac/v1/collections/hls2-l30/items
```

<<<<<<< HEAD
To get the workflow to work with cron, use:

```bash
pctasks workflow update datasets/workflows/stac-geoparquet.yaml
```

within cronjob-
"workflow_id": "hls2-s30-update"
"workflow_id": "hls2-l30-update"

```bash

pctasks dataset process-items --is-update-workflow sentinel-2-l2a-update -d datasets/sentinel-2/dataset.yaml -u

=======
To get the workflow to work with cron, use `pctasks workflow update ...`

## Publishing Collection Configurations

You will need access to the `mspc` CLI, then you may run:

```shell
repo_root=$(git rev-parse --show-toplevel)
environment=test # or green/blue depending on what is active

mspc collections render-configs publish $environment $repo_root hls2-l30
mspc collections render-configs publish $environment $repo_root hls2-s30
>>>>>>> 9edc420e
```<|MERGE_RESOLUTION|>--- conflicted
+++ resolved
@@ -31,7 +31,6 @@
 curl https://planetarycomputer.microsoft.com/api/stac/v1/collections/hls2-l30/items
 ```
 
-<<<<<<< HEAD
 To get the workflow to work with cron, use:
 
 ```bash
@@ -41,13 +40,6 @@
 within cronjob-
 "workflow_id": "hls2-s30-update"
 "workflow_id": "hls2-l30-update"
-
-```bash
-
-pctasks dataset process-items --is-update-workflow sentinel-2-l2a-update -d datasets/sentinel-2/dataset.yaml -u
-
-=======
-To get the workflow to work with cron, use `pctasks workflow update ...`
 
 ## Publishing Collection Configurations
 
@@ -59,5 +51,4 @@
 
 mspc collections render-configs publish $environment $repo_root hls2-l30
 mspc collections render-configs publish $environment $repo_root hls2-s30
->>>>>>> 9edc420e
 ```