#!/bin/bash

set -e
set +x
source bin/lib

if [[ "${CI}" ]]; then
    set -x
fi

function usage() {
    echo -n \
        "
Usage: $(basename "$0") -t TERRAFORM_DIR [OPTS]
Deploys the project infrastructure.

Required:
    -t TERRAFORM_DIR: The terraform directory. Required.

Options:
    --plan: Only run Terraform plan.
    --skip-tf: Skips terraform apply.
    --tf-only: Only deploy the terraform infrastructure.
    --functions: Only run function publish, no terraform changes.
    --skip-tf-init: Skip running terrform init.
    --skip-functions: Don't run function publish.
    --skip-fetch-tf-vars: Skip fetching terraform variables.
    --user-auth: Use mounted Azure user credentials
    -y: Skip confirmation.

"
}

<<<<<<< HEAD
=======
require_env "ARM_SUBSCRIPTION_ID"
require_env "ARM_TENANT_ID"
require_env "ARM_CLIENT_ID"
require_env "ARM_USE_OIDC"

>>>>>>> ceaad792

###################
# Parse arguments #
###################

while [[ "$#" -gt 0 ]]; do case $1 in
    -t)
        TERRAFORM_DIR=${2}
        shift
        shift
        ;;
    -y)
        SKIP_CONFIRM=true
        shift
        ;;
    --plan)
        PLAN_ONLY=1
        shift
        ;;
    --skip-tf)
        SKIP_TF=1
        shift
        ;;
    --skip-functions)
        SKIP_FUNCTIONS=1
        shift
        ;;
    --tf-only)
        TF_ONLY=1
        shift
        ;;
    --functions)
        SKIP_TF=1
        FUNCTIONS=1
        shift
        ;;
    --skip-tf-init)
        SKIP_TF_INIT=1
        shift
        ;;
    --skip-fetch-tf-vars)
        SKIP_FETCH_TF_VARS=1
        shift
        ;;
    --user-auth)
        export USER_AUTH=1
        shift
        ;;
    --help)
        usage
        exit 0
        shift
        ;;
    *)
        usage "Unknown parameter passed: $1"
        shift
        shift
        ;;
    esac done

###################################
# Check and configure environment #
###################################

if [[ -z ${TERRAFORM_DIR} ]]; then
    echo "Must pass in TERRAFORM_DIR with -t"
    exit 1
fi

if [[ -z $USER_AUTH ]]; then
    require_env "ARM_SUBSCRIPTION_ID"
    require_env "ARM_TENANT_ID"
    require_env "ARM_CLIENT_ID"
    require_env "ARM_CLIENT_SECRET"

    require_env "AZURE_TENANT_ID"
    require_env "AZURE_CLIENT_ID"
    require_env "AZURE_CLIENT_SECRET"
fi

setup_env

# ---------------------------------------------------

if [ "${BASH_SOURCE[0]}" = "${0}" ]; then

    # Gather environment variables from the terraform directory
    source "${TERRAFORM_DIR}"/env.sh

<<<<<<< HEAD
    if [[ -z $USER_AUTH ]]; then
        bin/azlogin
    fi

=======
>>>>>>> ceaad792
    require_env "DEPLOY_SECRETS_KV"
    require_env "DEPLOY_SECRETS_KV_SECRET"
    require_env "DEPLOY_SECRETS_KV_RG_NAME"
    require_env "PCTASKS_TASK_KV"
    require_env "PCTASKS_TASK_KV_RESOURCE_GROUP_NAME"

    #########################
    # Add IP to KV firewall #
    #########################

    bin/kv_add_ip

    #####################
    # Deploy Terraform  #
    #####################

    source ${TERRAFORM_DIR}/env.sh


    if [ -z "${SKIP_FETCH_TF_VARS}${SKIP_TF}" ]; then

        if [ -f "${TERRAFORM_DIR}/values.tfvars" ]; then
            mv ${TERRAFORM_DIR}/values.tfvars ${TERRAFORM_DIR}/values.bak.tfvars
        fi
        bin/get_tfvars ${DEPLOY_SECRETS_KV} ${DEPLOY_SECRETS_KV_SECRET} -o ${TERRAFORM_DIR}/values.tfvars
    fi

    pushd ${TERRAFORM_DIR}

    if [ -f values.tfvars ]; then
        VARS_OPT="-var-file=values.tfvars"
    else
        echo "ERROR: You must create a values.tfvars file in ${TERRAFORM_DIR} before deploying"
        echo "values.tfvars must be pulled from keyvault, or if --skip-fetch-tf-vars is passed"
        echo "See the deployment documentation for more information"
        exit 1
    fi

    if [ -z "${SKIP_TF}" ]; then

        AUTO_APPROVE_OPT=""
        if [ "${SKIP_CONFIRM}" ]; then
            AUTO_APPROVE_OPT="-auto-approve"
        fi

        echo "Deploying infrastructure with Terraform..."
        if [ -z "${SKIP_TF_INIT}" ]; then
            terraform init --upgrade
        fi

        if [ "${PLAN_ONLY}" ]; then
            terraform plan "${VARS_OPT}"
            exit 0
        fi


        echo " --- Running terraform apply --- "
        terraform apply "${VARS_OPT}" "${AUTO_APPROVE_OPT}"
    fi

    if [ "${TF_ONLY}" ]; then
        exit 0
    fi

    ## Gather TF Output
    gather_tf_output

    popd

    ##############################
    # Remove IP from KV firewall #
    ##############################

    bin/kv_rmv_ip

    ############################
    # Render Helm chart values #
    ############################

    render_values

    ########################
    # Login to the cluster #
    ########################

    cluster_login

    ######################
    # Deploy Helm charts #
    ######################

    echo "Deploying helm charts..."

    setup_helm

    echo "=================="
    echo "===== Argo ======="
    echo "=================="

    helm upgrade --install argo-workflows argo/argo-workflows \
        -n pc \
        --create-namespace \
        -f "helm/argo-values.yaml" \
        --wait \
        --timeout 2m0s

    echo "=================="
    echo "===== KEDA ======="
    echo "=================="

    helm upgrade --install keda kedacore/keda \
        -n keda \
        --create-namespace \
        --wait \
        --timeout 2m0s

    # TODO: Figure out how to apply to set this with helm
    echo "Adding KEDA secret"
    pushd ${TERRAFORM_DIR}
      SA_CONNECTION_STRING=$(tf_output sa_connection_string)
    popd
    # pipe into kubectl apply to ensure create or update works.
    kubectl -n pc create secret generic secrets-storage-queue-connection-string \
        --from-literal="ConnectionString=$SA_CONNECTION_STRING" \
        --dry-run=client -o yaml \
        | kubectl apply -f -
    echo "Creating KEDA trigger auth"
    # This namespace must match where argo runs its workflows
    kubectl -n pc apply -f helm/keda-trigger-authentication.yaml

    echo "Adding KEDA roles and rolebindings"
    # This namespace must match where argo runs its workflows
    kubectl -n pc apply -f helm/argo-workflow-keda-rbac-prod.yaml

    echo "===================="
    echo "== PCTasksIngress =="
    echo "===================="

    echo "Deploying ingress component..."
    helm upgrade --install pc-tasks-ingress helm/pc-tasks-ingress \
        -n pc \
        --create-namespace \
        --kube-context "${KUBE_CONTEXT}" \
        --wait \
        --timeout 2m0s \
        -f ${DEPLOY_VALUES_FILE}

    echo "==================="
    echo "= PCTasks Server =="
    echo "==================="

    ARGO_TOKEN="$(get_argo_token)"

    echo "Deploying PCTasks Server helm chart..."
    helm upgrade --install pctasks-server helm/published/pctasks-server \
        -n pc \
        --create-namespace \
        --kube-context "${KUBE_CONTEXT}" \
        --wait \
        --timeout 2m0s \
        -f ${DEPLOY_VALUES_FILE} \
        --set pctasks.run.argo.token="${ARGO_TOKEN}"

    echo "==================="
    echo "== nginx-ingress =="
    echo "==================="

    helm upgrade --install nginx-ingress ingress-nginx/ingress-nginx \
        -n pc \
        --create-namespace \
        --set controller.replicaCount=1 \
        --set controller.service.externalTrafficPolicy="Local" \
        --set controller.service.loadBalancerIP="${INTERNAL_INGRESS_IP}" \
        --set controller.service.annotations."service\.beta\.kubernetes\.io/azure-load-balancer-internal"=true \
        --wait \
        --timeout 2m0s \
        -f bin/nginx-values.yaml


    ######################
    # Gather environment #
    ######################

    pushd ${TERRAFORM_DIR}
    export ACR_NAME=$(tf_output task_acr_name)
    export SA_ACCOUNT_NAME=$(tf_output sa_account_name)
    export SA_ACCOUNT_KEY=$(tf_output sa_account_key)
    export SA_ACCOUNT_URL=$(tf_output sa_tables_account_url)
    export FUNCTION_APP_NAME=$(tf_output function_app_name)
    export IMAGE_TAG=$(tf_output pctasks_server_image_tag)
    popd

    #########################
    # Setup Image Key Table #
    #########################

    if [ -z "${FUNCTIONS}" ]; then

        bin/setup_storage.py \
            "${ACR_NAME}" \
            "${SA_ACCOUNT_NAME}" \
            "${SA_ACCOUNT_KEY}" \
            --url "${SA_ACCOUNT_URL}" \
            --tag "${IMAGE_TAG}"
    fi

    #########################
    # Deploy Azure Function #
    #########################

    if [ -z "${SKIP_FUNCTIONS}" ]; then

        echo "Deploying Azure Functions..."

        prepare_funcs

        pushd "${SRC_DIR}/functions_deploy"
        # pipe output to /dev/null to avoid leaking secrets
        func azure functionapp publish ${FUNCTION_APP_NAME} --python > /dev/null
        popd

    fi

fi<|MERGE_RESOLUTION|>--- conflicted
+++ resolved
@@ -1,7 +1,6 @@
 #!/bin/bash
 
 set -e
-set +x
 source bin/lib
 
 if [[ "${CI}" ]]; then
@@ -31,14 +30,6 @@
 "
 }
 
-<<<<<<< HEAD
-=======
-require_env "ARM_SUBSCRIPTION_ID"
-require_env "ARM_TENANT_ID"
-require_env "ARM_CLIENT_ID"
-require_env "ARM_USE_OIDC"
-
->>>>>>> ceaad792
 
 ###################
 # Parse arguments #
@@ -112,11 +103,10 @@
     require_env "ARM_SUBSCRIPTION_ID"
     require_env "ARM_TENANT_ID"
     require_env "ARM_CLIENT_ID"
-    require_env "ARM_CLIENT_SECRET"
+    require_env "ARM_USE_OIDC"
 
     require_env "AZURE_TENANT_ID"
     require_env "AZURE_CLIENT_ID"
-    require_env "AZURE_CLIENT_SECRET"
 fi
 
 setup_env
@@ -128,13 +118,6 @@
     # Gather environment variables from the terraform directory
     source "${TERRAFORM_DIR}"/env.sh
 
-<<<<<<< HEAD
-    if [[ -z $USER_AUTH ]]; then
-        bin/azlogin
-    fi
-
-=======
->>>>>>> ceaad792
     require_env "DEPLOY_SECRETS_KV"
     require_env "DEPLOY_SECRETS_KV_SECRET"
     require_env "DEPLOY_SECRETS_KV_RG_NAME"
