--- conflicted
+++ resolved
@@ -31,7 +31,6 @@
 }
 
 require_env "ARM_SUBSCRIPTION_ID"
-<<<<<<< HEAD
 
 if [[ "${AZURE_TENANT_ID}" ]]; then
     export ARM_TENANT_ID=${AZURE_TENANT_ID}
@@ -44,12 +43,10 @@
 if [[ "${AZURE_CLIENT_SECRET}" ]]; then
     export ARM_CLIENT_SECRET=${AZURE_CLIENT_SECRET}
 fi
-=======
 require_env "ARM_TENANT_ID"
 require_env "ARM_CLIENT_ID"
 require_env "ARM_USE_OIDC"
 
->>>>>>> ceaad792
 
 ###################
 # Parse arguments #
