resource "azurerm_virtual_network" "pctasks" {
  name                = "vnet-${local.prefix}"
  location            = azurerm_resource_group.pctasks.location
  resource_group_name = azurerm_resource_group.pctasks.name
  address_space       = ["10.0.0.0/8"]
}

resource "azurerm_network_security_group" "pctasks" {
  name                = "nsg-${local.prefix}"
  location            = azurerm_resource_group.pctasks.location
  resource_group_name = azurerm_resource_group.pctasks.name

  security_rule {
    name                       = "nsg-rule"
    priority                   = 100
    direction                  = "Inbound"
    access                     = "Allow"
    protocol                   = "Tcp"
    source_port_range          = "*"
    destination_port_ranges    = [80,29877,443,3443,29876]
    source_address_prefix      = "*"
    destination_address_prefix = "*"
  }
}

# Batch pool subnet

resource "azurerm_subnet" "nodepool_subnet" {
  name                 = "snet-${local.prefix}-batch"
  virtual_network_name = azurerm_virtual_network.pctasks.name
  resource_group_name  = azurerm_resource_group.pctasks.name
  address_prefixes     = ["10.1.0.0/16"]
  service_endpoints    = ["Microsoft.Sql", "Microsoft.KeyVault", "Microsoft.ContainerRegistry", "Microsoft.AzureCosmosDB"]
}

resource "azurerm_subnet_network_security_group_association" "nodepool_subnet" {
  subnet_id                 = azurerm_subnet.nodepool_subnet.id
  network_security_group_id = azurerm_network_security_group.pctasks.id
}

# AKS node subnet

resource "azurerm_subnet" "k8snode_subnet" {
  name                 = "snet-${local.prefix}-k8s"
  virtual_network_name = azurerm_virtual_network.pctasks.name
  resource_group_name  = azurerm_resource_group.pctasks.name
  address_prefixes     = ["10.2.0.0/16"]
  service_endpoints = [
    "Microsoft.Sql",
    "Microsoft.Storage",
    "Microsoft.KeyVault",
    "Microsoft.ContainerRegistry",
    "Microsoft.AzureCosmosDB",
  ]
}

resource "azurerm_subnet_network_security_group_association" "k8snode_subnet" {
  subnet_id                 = azurerm_subnet.k8snode_subnet.id
  network_security_group_id = azurerm_network_security_group.pctasks.id
}

# APIM node subnet

resource "azurerm_subnet" "apim_subnet" {
  name                 = "snet-${local.prefix}-apim"
  virtual_network_name = azurerm_virtual_network.pctasks.name
  resource_group_name  = azurerm_resource_group.pctasks.name
<<<<<<< HEAD
  address_prefixes     = ["10.4.0.0/16"]
=======
  address_prefixes     = ["10.3.0.0/16"]
>>>>>>> 833560e0
}

resource "azurerm_subnet_network_security_group_association" "apim_subnet" {
  subnet_id                 = azurerm_subnet.apim_subnet.id
  network_security_group_id = azurerm_network_security_group.pctasks.id
}<|MERGE_RESOLUTION|>--- conflicted
+++ resolved
@@ -65,11 +65,7 @@
   name                 = "snet-${local.prefix}-apim"
   virtual_network_name = azurerm_virtual_network.pctasks.name
   resource_group_name  = azurerm_resource_group.pctasks.name
-<<<<<<< HEAD
   address_prefixes     = ["10.4.0.0/16"]
-=======
-  address_prefixes     = ["10.3.0.0/16"]
->>>>>>> 833560e0
 }
 
 resource "azurerm_subnet_network_security_group_association" "apim_subnet" {
