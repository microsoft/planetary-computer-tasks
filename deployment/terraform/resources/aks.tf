--- conflicted
+++ resolved
@@ -8,7 +8,7 @@
   key_vault_secrets_provider {
     secret_rotation_enabled = true
   }
-  oidc_issuer_enabled = true
+  oidc_issuer_enabled       = true
   workload_identity_enabled = true
 
   oms_agent {
@@ -45,9 +45,6 @@
     managed            = true
     azure_rbac_enabled = true
   }
-
-  workload_identity_enabled = true
-  oidc_issuer_enabled       = true
 
   tags = {
     Environment = var.environment
@@ -159,9 +156,8 @@
   principal_id         = azurerm_kubernetes_cluster.pctasks.identity[0].principal_id
 }
 
-<<<<<<< HEAD
 # Identity to be use in Argo Workflow pods. Ensure the service account used below
-# Is the same associated with pod pod deployment.
+# is the same associated with pod pod deployment.
 resource "azurerm_user_assigned_identity" "workflows" {
   name                = "id-${local.prefix}-workflows"
   location            = var.region
@@ -177,14 +173,13 @@
   parent_id           = azurerm_user_assigned_identity.workflows.id
   timeouts {}
 }
-=======
 # When you enable the key vault secrets provider block in an AKS cluster,
 # this identity is created in the node resource group. Altough it technically
 # is a property of the cluster resource under addProfiles.azureKeyvaultSecretsProvider.identity.resourceId
 # the terraform provider doesn't know about it so we need to manually tell terraform this thing exists
 data "azurerm_user_assigned_identity" "key_vault_secrets_provider_identity" {
   resource_group_name = azurerm_kubernetes_cluster.pctasks.node_resource_group
-  name = "azurekeyvaultsecretsprovider-${azurerm_kubernetes_cluster.pctasks.name}"
+  name                = "azurekeyvaultsecretsprovider-${azurerm_kubernetes_cluster.pctasks.name}"
 }
 
 resource "azurerm_federated_identity_credential" "cluster" {
@@ -202,5 +197,4 @@
 #   scope                = "/subscriptions/9da7523a-cb61-4c3e-b1d4-afa5fc6d2da9/resourceGroups/pc-manual-resources/providers/Microsoft.KeyVault/vaults/pc-deploy-secrets"
 #   role_definition_name = "Key Vault Secrets User"
 #   principal_id         = azurerm_kubernetes_cluster.pctasks.key_vault_secrets_provider[0].secret_identity[0].object_id
-# }
->>>>>>> e7677068
+# }