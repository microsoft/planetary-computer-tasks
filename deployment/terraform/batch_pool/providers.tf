provider azurerm {
  features {}
  skip_provider_registration = true
  use_oidc = true
}

terraform {
  required_version = ">= 0.13"

  required_providers {
    azurerm = {
      source  = "hashicorp/azurerm"
<<<<<<< HEAD
      version = "3.103.1"
=======
      version = "3.97.1"
>>>>>>> ceaad792
    }
  }
}<|MERGE_RESOLUTION|>--- conflicted
+++ resolved
@@ -10,11 +10,7 @@
   required_providers {
     azurerm = {
       source  = "hashicorp/azurerm"
-<<<<<<< HEAD
       version = "3.103.1"
-=======
-      version = "3.97.1"
->>>>>>> ceaad792
     }
   }
 }