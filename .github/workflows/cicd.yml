--- conflicted
+++ resolved
@@ -75,14 +75,6 @@
         run: ./scripts/citest-integration
 
       # Publish images
-
-<<<<<<< HEAD
-      - name: Log into the ACR (test)
-        env:
-          CLIENT_ID: ${{ secrets.AZURE_CLIENT_ID }}
-          CLIENT_SECRET: ${{ secrets.AZURE_CLIENT_SECRET }}
-        run: docker login pccomponentstest.azurecr.io --username ${CLIENT_ID} --password ${CLIENT_SECRET}
-=======
       - name: Get image tag
         id: get_image_tag
         run: case "${GITHUB_REF}" in
@@ -100,7 +92,6 @@
           client-id: ${{ secrets.AZURE_CLIENT_ID }}
           tenant-id: ${{ secrets.AZURE_TENANT_ID }}
           subscription-id: ${{ secrets.AZURE_SUBSCRIPTION_ID }}
->>>>>>> ceaad792
 
       - name: Publish images (test)
         run: ./scripts/publish --acr pccomponentstest --tag ${{steps.get_image_tag.outputs.tag}}
